--- conflicted
+++ resolved
@@ -30,11 +30,7 @@
 	NoIndex          bool        `label:"No Web Indexing" pfset:"sysadmin" pfcol:"no_index" hint:"Disallow Web crawlers/robots from indexing and following links. Default: On"`
 	EmailSig         string      `label:"Email Signature" pftype:"text" pfset:"sysadmin" pfcol:"email_sig" hint:"Signature appended to mailinglist messages"`
 	Require2FA       bool        `label:"Require 2FA" pfset:"sysadmin" hint:"Require Two Factor Authentication (2FA) for every Login, If disabled users may still configure 2FA for their account."`
-<<<<<<< HEAD
-	PW_comment       string      `pfsection:"Password Rules" label:"PW_comment" content:"Setting password rules is not recommended. Please use XKCD style passwords instead." pftype:"header"`
-=======
 	PW_comment       string      `pfsection:"Password Rules" label:"PW_comment" content:"Setting password rules is not recommended. Please use XKCD style passwords instead." pftype:"widenote"`
->>>>>>> d99a23ad
 	PW_Enforce       bool        `pfsection:"Password Rules" label:"Enforce Rules" hint:"When enabled the rules below are enforced on new passwords"`
 	PW_Length        int         `pfsection:"Password Rules" label:"Minimal Password Length (suggested: 12, min: 8)" min:"8"`
 	PW_LengthMax     int         `pfsection:"Password Rules" label:"Maximal Password Length (suggested: 1024)"`
