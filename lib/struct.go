--- conflicted
+++ resolved
@@ -143,11 +143,7 @@
 
 	if doignore {
 		/* Ignore submit buttons and notes */
-<<<<<<< HEAD
-		if ttype == "submit" || ttype == "note" || ttype == "header" {
-=======
 		if ttype == "submit" || ttype == "note" || ttype == "widenote" {
->>>>>>> d99a23ad
 			ttype = "ignore"
 		}
 	}
