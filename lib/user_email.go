--- conflicted
+++ resolved
@@ -127,7 +127,7 @@
 			removed := 0
 			for g := range em.Groups {
 				j := g - removed
-				if !em.Groups[j].CanSee {
+				if !em.Groups[j].GetGroupCanSee() {
 					em.Groups = em.Groups[:j+copy(em.Groups[j:], em.Groups[j+1:])]
 					removed++
 				}
@@ -292,21 +292,15 @@
 	}
 
 	for _, gru := range grus {
-<<<<<<< HEAD
-		if ctx.IsSysAdmin() || gru.CanSee {
+		if ctx.IsSysAdmin() || gru.GetGroupCanSee() {
 			ctx.OutLn("%s %s %s %s %s Admin:%s",
-				gru.GroupName, gru.GroupDesc, gru.Email,
-				gru.State, gru.Entered, strconv.FormatBool(gru.Admin))
-		}
-=======
-		ctx.OutLn("%s %s %s %s %s Admin:%s",
-			gru.GetGroupName(),
-			gru.GetGroupDesc(),
-			gru.GetEmail(),
-			gru.GetGroupState(),
-			gru.GetEntered(),
-			strconv.FormatBool(gru.GetGroupAdmin()))
->>>>>>> f5f4c973
+				gru.GetGroupName(),
+				gru.GetGroupDesc(),
+				gru.GetEmail(),
+				gru.GetGroupState(),
+				gru.GetEntered(),
+				strconv.FormatBool(gru.GetGroupAdmin()))
+		}
 	}
 
 	return
