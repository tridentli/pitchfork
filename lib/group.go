package pitchfork

import (
	"errors"
)

const (
	GROUP_STATE_APPROVED = "approved"
	GROUP_STATE_BLOCKED  = "blocked"
)

type PfGroup interface {
	String() string
	GetGroupName() string
	GetGroupDesc() string
	HasWiki() bool
	HasFile() bool
	HasCalendar() bool
	fetch(group_name string, nook bool) (err error)
	Refresh() (err error)
	Exists(group_name string) (exists bool)
	Select(ctx PfCtx, group_name string, perms Perm) (err error)
	GetGroups(ctx PfCtx, username string) (groups []PfGroupMember, err error)
	GetGroupsAll() (groups []PfGroupMember, err error)
	GetKeys(ctx PfCtx) (keyfile []byte, err error)
	IsMember(user string) (ismember bool, isadmin bool, out PfMemberState, err error)
	ListGroupMembersTot(search string) (total int, err error)
	ListGroupMembers(search string, username string, offset int, max int, nominated bool, inclhidden bool, exact bool) (members []PfGroupMember, err error)
	Add_default_mailinglists(ctx PfCtx) (err error)
	Member_add(ctx PfCtx) (err error)
	Member_remove(ctx PfCtx) (err error)
	Member_set_state(ctx PfCtx, state string) (err error)
	Member_set_admin(ctx PfCtx, isadmin bool) (err error)
	GetVcards() (vcard string, err error)
}

type PfGroupS struct {
	GroupName    string `label:"Group Name" pfset:"nobody" pfget:"group_member" pfcol:"ident"`
	GroupDesc    string `label:"Description" pfcol:"descr" pfset:"group_admin"`
	PGP_Required bool   `label:"PGP Required" pfset:"group_admin"`
	Has_Wiki     bool   `label:"Wiki Module" pfset:"group_admin"`
	Has_File     bool   `label:"Files Module" pfset:"group_admin"`
	Has_Calendar bool   `label:"Calendar Module" pfset:"group_admin"`
	Button       string `label:"Update Group" pftype:"submit"`
}

type PfMemberState struct {
	ident     string
	can_login bool
	can_see   bool
	can_send  bool
	can_recv  bool
	blocked   bool
	hidden    bool
}

/* Should not be directly called, use ctx or cui.NewGroup() instead */
func NewPfGroup() PfGroup {
	return &PfGroupS{}
}

func (grp *PfGroupS) String() string {
	return grp.GroupName
}

func (grp *PfGroupS) GetGroupName() string {
	return grp.GroupName
}

func (grp *PfGroupS) GetGroupDesc() string {
	return grp.GroupDesc
}

func (grp *PfGroupS) HasWiki() bool {
	return grp.Has_Wiki
}

func (grp *PfGroupS) HasFile() bool {
	return grp.Has_File
}

func (grp *PfGroupS) HasCalendar() bool {
	return grp.Has_Calendar
}

func (grp *PfGroupS) fetch(group_name string, nook bool) (err error) {
	/* Make sure the name is mostly sane */
	group_name, err = Chk_ident("Group Name", group_name)
	if err != nil {
		return
	}

	p := []string{"ident"}
	v := []string{group_name}
	err = StructFetchA(grp, "trustgroup", "", p, v, "", true)
	if nook && err == ErrNoRows {
		/* No rows is sometimes okay */
	} else if err != nil {
		grp.GroupName = ""
		grp.GroupDesc = ""
		Log("Group:fetch() " + err.Error() + " '" + group_name + "'")
	}

	return
}

func (grp *PfGroupS) Refresh() (err error) {
	err = grp.fetch(grp.GroupName, false)
	return
}

func (grp *PfGroupS) Exists(group_name string) (exists bool) {
	err := grp.fetch(group_name, true)
	if err == ErrNoRows {
		return false
	}

	return true
}

func (grp *PfGroupS) Select(ctx PfCtx, group_name string, perms Perm) (err error) {
	err = grp.fetch(group_name, false)
	if err != nil {
		/* Failed to fetch */
		return
	}

	if err == ErrNoRows {
		err = errors.New("No such group")
		return
	}

	/* Check for proper permissions */
	ok, err := ctx.CheckPerms("SelectGroup", perms)
	if err != nil {
		return
	}

	if !ok {
		err = errors.New("Could not select group")
		return
	}

	return
}

/*
 * Return the set of groups that the username is connected to
 * If active is set nominations will also appear
 */
func (grp *PfGroupS) GetGroups(ctx PfCtx, username string) (members []PfGroupMember, err error) {
	var rows *Rows
	members = nil

	m := NewPfGroupMember()

	q := m.SQL_Selects() + " " +
		m.SQL_Froms() + " " +
		"WHERE mt.member = $1 " +
		"ORDER BY UPPER(grp.descr), mt.entered"
	rows, err = DB.Query(q, username)

	if err != nil {
		return
	}

	defer rows.Close()

	for rows.Next() {
		member := NewPfGroupMember().(*PfGroupMemberS)

		err = member.SQL_Scan(rows)
		if err != nil {
			members = nil
			return
		}

		members = append(members, member)
	}

	return
}

func (grp *PfGroupS) GetGroupsAll() (members []PfGroupMember, err error) {
	members = nil

	q := "SELECT " +
		"grp.ident, " +
		"grp.descr " +
		"FROM trustgroup grp " +
		"ORDER BY UPPER(grp.descr)"
	rows, err := DB.Query(q)

	if err != nil {
		return
	}

	defer rows.Close()

	for rows.Next() {
		member := NewPfGroupMember().(*PfGroupMemberS)

		err = rows.Scan(&member.GroupName, &member.GroupDesc)
		if err != nil {
			members = nil
			return
		}

		members = append(members, member)
	}

	return
}

func (grp *PfGroupS) GetKeys(ctx PfCtx) (keyfile []byte, err error) {
	var ml PfML
	mls, err := ml.ListWithUser(ctx, grp, ctx.SelectedUser())
	if err != nil {
		return
	}

	for _, ml := range mls {
		/* Check that I am a member of this group */
		member, _, _, err := grp.IsMember(ctx.TheUser().GetUserName())
		if err != nil {
			return nil, err
		}

		if !member {
			continue
		}

		err = ctx.SelectML(ml.ListName, PERM_GROUP_MEMBER)
		if err != nil {
			return nil, err
		}

		mlist := ctx.SelectedML()

		/* Get the ML List Key */
		keys, err := mlist.GetKey(ctx)
		if err != nil {
			return nil, err
		}

		keyfile = append(keyfile[:], keys[:]...)
	}

	return
}

func (grp *PfGroupS) IsMember(user string) (ismember bool, isadmin bool, out PfMemberState, err error) {
	ismember = false
	isadmin = false

	q := "SELECT " +
		"mt.state, " +
		"mt.admin, " +
		"ms.can_login, " +
		"ms.can_see, " +
		"ms.can_send, " +
		"ms.can_recv, " +
		"ms.blocked, " +
		"ms.hidden " +
		"FROM member_trustgroup mt " +
		"JOIN trustgroup grp ON mt.trustgroup = grp.ident " +
		"JOIN member_state ms ON mt.state = ms.ident " +
		"WHERE mt.member = $1 " +
		"AND mt.trustgroup = $2"
	err = DB.QueryRow(q, user, grp.GroupName).Scan(&out.ident,
		&isadmin, &out.can_login, &out.can_see, &out.can_send,
		&out.can_recv, &out.blocked, &out.hidden)
	if err == ErrNoRows {
		/* Nope */
		err = nil
		return
	} else if err != nil {
		err = errors.New("Could not query member state")
		return
	}

	/* The user is a group member */
	ismember = true
	return
}

func (grp *PfGroupS) ListGroupMembersTot(search string) (total int, err error) {
	q := "SELECT COUNT(*) " +
		"FROM member_trustgroup mt " +
		"INNER JOIN trustgroup grp ON (mt.trustgroup = grp.ident) " +
		"INNER JOIN member m ON (m.ident = mt.member) " +
		"INNER JOIN member_email me ON (me.member = m.ident) " +
		"WHERE grp.ident = $1 " +
		"AND me.email = mt.email"

	if search == "" {
		err = DB.QueryRow(q, grp.GroupName).Scan(&total)
	} else {
		q += " AND (m.ident ~* $2 " +
			"OR m.descr ~* $2 " +
			"OR m.affiliation ~* $2) "

		err = DB.QueryRow(q, grp.GroupName, search).Scan(&total)
	}

	return total, err
}

/* Note: This implementation does not use the 'username' variable, but other implementations might */
func (grp *PfGroupS) ListGroupMembers(search string, username string, offset int, max int, nominated bool, inclhidden bool, exact bool) (members []PfGroupMember, err error) {
	var rows *Rows

	members = nil

	ord := "ORDER BY m.descr"

	m := NewPfGroupMember()
	q := m.SQL_Selects() + " " +
		m.SQL_Froms() + " " +
		"WHERE grp.ident = $1 " +
		"AND me.email = mt.email"

	if inclhidden {
		if nominated {
			q += " AND (NOT ms.hidden OR ms.ident = 'nominated') "
		} else {
			q += " AND NOT ms.hidden "
		}
	} else {
		if nominated {
			q += "AND (NOT ms.hidden OR ms.ident = 'nominated') "
		} else {
			q += "AND NOT ms.hidden "
		}

	}

	if search == "" {
		if max != 0 {
			q += ord + " LIMIT $3 OFFSET $2"
			rows, err = DB.Query(q, grp.GroupName, offset, max)
		} else {
			q += ord
			rows, err = DB.Query(q, grp.GroupName)
		}
	} else {
		if exact {
			q += " AND (m.ident = $2) " +
				ord
		} else {
			q += " AND (m.ident ~* $2 " +
				"OR m.descr ~* $2 " +
				"OR m.affiliation ~* $2) " +
				ord
		}

		if max != 0 {
			q += " LIMIT $4 OFFSET $3"
			rows, err = DB.Query(q, grp.GroupName, search, offset, max)
		} else {
			rows, err = DB.Query(q, grp.GroupName, search)
		}
	}

	if err != nil {
		Log("Query failed: " + err.Error())
		return
	}

	defer rows.Close()

	for rows.Next() {
		member := NewPfGroupMember().(*PfGroupMemberS)

		err = member.SQL_Scan(rows)
		if err != nil {
			Errf("Error listing members: " + err.Error())
			return nil, err
		}

		members = append(members, member)
	}

	return
}

func (grp *PfGroupS) Add_default_mailinglists(ctx PfCtx) (err error) {
	mls := make(map[string]string)
	mls["admin"] = "Group Administration"
	mls["general"] = "General Discussion"

	for lhs, descr := range mls {
		b := lhs != "admin"

		err = Ml_addv(ctx, grp, lhs, descr, b, b, b)

		if err != nil {
			return
		}
	}

	return
}

func group_add(ctx PfCtx, args []string) (err error) {
	var group_name string

	/* Make sure the name is mostly sane */
	group_name, err = Chk_ident("Group Name", args[0])
	if err != nil {
		return
	}

	grp := ctx.NewGroup()
	err = grp.fetch(group_name, true)
	if err != ErrNoRows {
		err = errors.New("Group already exists")
		return
	}

	q := "INSERT INTO trustgroup " +
		"(ident, descr, shortname, pgp_required, has_wiki) " +
		"VALUES($1, $2, $3, $4, $5)"
	err = DB.Exec(ctx,
		"Created group $1",
		1, q,
		group_name, group_name, group_name, false, false)

	if err != nil {
		err = errors.New("Group creation failed")
		return
	}

	err = ctx.SelectGroup(group_name, PERM_SYS_ADMIN)
	if err != nil {
		return
	}

	/* Fetch our newly created group */
	err = grp.fetch(group_name, true)
	if err != nil {
		err = errors.New("Group creation failed")
		return
	}

	err = grp.Add_default_mailinglists(ctx)
	if err != nil {
		return
	}

	/* Add the user as the initial member */
	ctx.SelectMe()
	grp.Member_add(ctx)
	grp.Member_set_state(ctx, GROUP_STATE_APPROVED)
	grp.Member_set_admin(ctx, true)

	/* All worked */
	ctx.OutLn("Creation of group %s complete", group_name)
	return
}

func group_remove(ctx PfCtx, args []string) (err error) {
	q := "DELETE FROM trustgroup " +
		"WHERE ident = $1"

	err = DB.Exec(ctx,
		"Removed group $1",
		1, q,
		args[0])
	return
}

func group_list(ctx PfCtx, args []string) (err error) {
	grp := ctx.NewGroup()
	user := ctx.TheUser().GetUserName()

	var members []PfGroupMember
	if ctx.IsSysAdmin() {
		members, err = grp.GetGroupsAll()
	} else {
		members, err = grp.GetGroups(ctx, user)
	}

	if err != nil {
		return
	}

	if len(members) == 0 {
		ctx.OutLn("No Groups Found")
		return
	}

<<<<<<< HEAD
	for _, gru := range groups {
		if ctx.IsSysAdmin() || gru.CanSee {
			ctx.OutLn("%s %s", gru.GroupName, gru.GroupDesc)
		}
=======
	for i := range members {
		ctx.OutLn("%s %s", members[i].GetGroupName(), members[i].GetGroupDesc())
>>>>>>> f5f4c973
	}

	return
}

func group_member_list(ctx PfCtx, args []string) (err error) {
	grp := ctx.SelectedGroup()
	tmembers, err := grp.ListGroupMembers("", ctx.TheUser().GetUserName(), 0, 0, false, ctx.IAmGroupAdmin(), false)

	if err != nil {
		return
	}

	for i := range tmembers {
		ctx.OutLn("%s %s", tmembers[i].GetUserName(), tmembers[i].GetFullName())
	}

	return
}

func group_member_auto_ml(ctx PfCtx, user PfUser) (err error) {
	var rows *Rows

	grp := ctx.SelectedGroup()

	q := "SELECT lhs " +
		"FROM mailinglist " +
		"WHERE automatic " +
		"AND trustgroup = $1"
	rows, err = DB.Query(q, grp.GetGroupName())
	if err != nil {
		return nil
	}

	defer rows.Close()

	for rows.Next() {
		var lhs string

		err = rows.Scan(&lhs)
		if err != nil {
			return
		}

		q = "INSERT INTO member_mailinglist " +
			"(member, lhs, trustgroup) " +
			"VALUES($1, $2, $3)"
		audittxt := "Added user $1 to ML $2"
		/* Doing this here so that we don't have to otherwise forge permissions. */
		err = DB.Exec(ctx,
			audittxt,
			1, q,
			user.GetUserName(),
			lhs,
			grp.GetGroupName())
		if err != nil {
			err = errors.New("Could not modify mailinglist")
		}
	}

	return
}

func (grp *PfGroupS) Member_add(ctx PfCtx) (err error) {
	var email PfUserEmail

	user := ctx.SelectedUser()

	var ismember bool
	ismember, _, _, err = grp.IsMember(user.GetUserName())
	if err != nil {
		return
	}
	if ismember {
		err = errors.New("Already a group member")
		return
	}

	email, err = user.GetPriEmail(ctx, false)
	if err != nil {
		return
	}

	q := "INSERT INTO member_trustgroup " +
		"(member, trustgroup, email, state) " +
		"VALUES($1, $2, $3, $4)"

	err = DB.Exec(ctx,
		"Added member $1 to group $2",
		1, q,
		user.GetUserName(),
		grp.GroupName,
		email.Email,
		"nominated")

	if err != nil {
		return
	}

	err = group_member_auto_ml(ctx, user)
	if err != nil {
		return
	}

	ctx.OutLn("Member added to group")
	return
}

func group_member_add(ctx PfCtx, args []string) (err error) {
	grp := ctx.SelectedGroup()
	return grp.Member_add(ctx)
}

func (grp *PfGroupS) Member_remove(ctx PfCtx) (err error) {
	user := ctx.SelectedUser()

	var ismember bool
	ismember, _, _, err = grp.IsMember(user.GetUserName())
	if err != nil {
		return
	}
	if !ismember {
		err = errors.New("Not a member of this group")
		return
	}

	q := "DELETE FROM member_trustgroup " +
		"WHERE member = $1 " +
		"AND trustgroup = $2"

	err = DB.Exec(ctx,
		"Removed member $1 from group $2",
		1, q,
		user.GetUserName(),
		ctx.SelectedGroup())

	if err == nil {
		ctx.OutLn("Member removed from group")
	}
	return
}

func group_member_remove(ctx PfCtx, args []string) (err error) {
	grp := ctx.SelectedGroup()
	return grp.Member_remove(ctx)
}

func (grp *PfGroupS) Member_set_state(ctx PfCtx, state string) (err error) {
	user := ctx.SelectedUser()

	if !ctx.IAmGroupAdmin() {
		err = errors.New("Not a group admin")
		return
	}

	q := "UPDATE member_trustgroup " +
		"SET state = $1 " +
		"WHERE member = $2 " +
		"AND trustgroup = $3"

	err = DB.Exec(ctx,
		"Set member $2 in group $3 to state $1",
		1, q,
		state,
		user.GetUserName(),
		ctx.SelectedGroup().GetGroupName())

	ctx.OutLn("Member %s in %s marked as %s", user.GetUserName(), ctx.SelectedGroup().GetGroupName, state)
	return
}

func group_member_approve(ctx PfCtx, args []string) (err error) {
	grp := ctx.SelectedGroup()
	return grp.Member_set_state(ctx, GROUP_STATE_APPROVED)
}

func group_member_block(ctx PfCtx, args []string) (err error) {
	grp := ctx.SelectedGroup()
	return grp.Member_set_state(ctx, GROUP_STATE_BLOCKED)
}

func group_member_unblock(ctx PfCtx, args []string) (err error) {
	/* Returns state to 'approved' */
	return group_member_approve(ctx, args)
}

func (grp *PfGroupS) Member_set_admin(ctx PfCtx, isadmin bool) (err error) {
	if !ctx.IAmGroupAdmin() {
		err = errors.New("Not a group admin")
		return
	}

	q := "UPDATE member_trustgroup " +
		"SET admin = $1 " +
		"WHERE member = $2 " +
		"AND trustgroup = $3"

	err = DB.Exec(ctx,
		"Promoted member $2 in group $3",
		1, q,
		isadmin,
		ctx.SelectedUser().GetUserName(),
		ctx.SelectedGroup().GetGroupName())

	ctx.OutLn("Member marked Admin as %s", YesNo(isadmin))
	return
}

func (grp *PfGroupS) GetVcards() (vcard string, err error) {
	members, err := grp.ListGroupMembers("", "", 0, 0, false, false, false)
	if err != nil {
		return
	}

	for _, m := range members {
		vcard += "BEGIN:VCARD\n" +
			"VERSION:3.0\n" +
			"PRODID:-//Trident//Pitchfork//EN\n" +
			"N:" + m.GetFullName() + "\n" +
			"FN:" + m.GetFullName() + "\n" +
			"NICKNAME:" + m.GetUserName() + "\n" +
			"ORG:" + m.GetAffiliation() + ";\n" +
			"EMAIL;type=INTERNET:" + m.GetEmail() + "\n" +
			"TEL;type=VOICE:" + m.GetTel() + "\n" +
			"TEL;type=CELL:" + m.GetSMS() + "\n" +
			"END:VCARD\n"
	}

	return
}

func group_member_promote(ctx PfCtx, args []string) (err error) {
	grp := ctx.SelectedGroup()
	return grp.Member_set_admin(ctx, true)
}

func group_member_demote(ctx PfCtx, args []string) (err error) {
	grp := ctx.SelectedGroup()
	return grp.Member_set_admin(ctx, false)
}

func group_member(ctx PfCtx, args []string) (err error) {
	var menu = NewPfMenu([]PfMEntry{
		{"list", group_member_list, 1, 1, []string{"group"}, PERM_GROUP_MEMBER, "List members of this group"},
		{"add", group_member_add, 2, 2, []string{"group", "username"}, PERM_GROUP_ADMIN | PERM_GROUP_MEMBER, "Add a member to the group"},
		{"remove", group_member_remove, 2, 2, []string{"group", "username"}, PERM_GROUP_ADMIN, "Remove a member from the group"},
		{"approve", group_member_approve, 2, 2, []string{"group", "username"}, PERM_GROUP_ADMIN, "Approve a member for a group"},
		{"unblock", group_member_unblock, 2, 2, []string{"group", "username"}, PERM_GROUP_ADMIN, "Unblock the member from this group"},
		{"block", group_member_block, 2, 2, []string{"group", "username"}, PERM_GROUP_ADMIN, "Block the member from this group"},
		{"promote", group_member_promote, 2, 2, []string{"group", "username"}, PERM_GROUP_ADMIN, "Promote user to Admin"},
		{"demote", group_member_demote, 2, 2, []string{"group", "username"}, PERM_GROUP_ADMIN, "Demote user from Admin"},
	})

	if len(args) >= 2 {
		/* Check if we have perms for this group */
		err = ctx.SelectGroup(args[1], PERM_GROUP_MEMBER)
		if err != nil {
			return
		}
	} else {
		/* Nothing selected */
		ctx.SelectGroup("", PERM_NONE)
	}

	if len(args) >= 3 {
		/* Check if we have perms for this user */
		err = ctx.SelectUser(args[2], PERM_USER_VIEW|PERM_USER_NOMINATE)
		if err != nil {
			return
		}
	} else {
		/* Nothing selected */
		ctx.SelectUser("", PERM_NONE)
	}

	err = ctx.Menu(args, menu)
	return
}

func group_set_xxx(ctx PfCtx, args []string) (err error) {
	/*
	 * args[.] == what, dropped by ctx.Menu()
	 * args[0] == group
	 * args[1] == val
	 */
	what := ctx.GetLastPart()
	grp := ctx.SelectedGroup()
	val := args[1]

	err = DB.UpdateFieldMsg(ctx, grp, grp.GetGroupName(), "trustgroup", what, val)
	return
}

func group_sget(ctx PfCtx, args []string, fun PfFunc) (err error) {
	grp := ctx.NewGroup()

	perms := PERM_GROUP_MEMBER
	if fun != nil {
		perms = PERM_GROUP_ADMIN
	}

	if len(args) >= 2 {
		/* Check if we have perms for this group */
		err = ctx.SelectGroup(args[1], perms)
		if err != nil {
			return
		}

		grp = ctx.SelectedGroup()
	} else {
		/* No user selected */
		ctx.SelectGroup("", PERM_NONE)
	}

	subjects := []string{"trustgroup"}

	menu, err := StructMenu(ctx, subjects, grp, false, fun)

	if err != nil {
		return
	}

	err = ctx.Menu(args, menu)
	return
}

func group_set(ctx PfCtx, args []string) (err error) {
	return group_sget(ctx, args, group_set_xxx)
}

func group_get(ctx PfCtx, args []string) (err error) {
	return group_sget(ctx, args, nil)
}

func Group_FileMod(ctx PfCtx) {
	grp := ctx.SelectedGroup()
	grpname := grp.GetGroupName()

	/* Set the ModRoot options */
	File_ModOpts(ctx, "group file "+grpname, "/group/"+grpname, "/group/"+grpname+"/file")
}

func group_file(ctx PfCtx, args []string) (err error) {
	grname := args[0]

	err = ctx.SelectGroup(grname, PERM_GROUP_MEMBER)
	if err != nil {
		return
	}

	/* Module options */
	Group_FileMod(ctx)

	return File_menu(ctx, args[1:])
}

func Group_WikiMod(ctx PfCtx) {
	grp := ctx.SelectedGroup()
	grpname := grp.GetGroupName()

	/* Set the ModRoot options */
	Wiki_ModOpts(ctx, "group wiki "+grpname, "/group/"+grpname, "/group/"+grpname+"/wiki")
}

func group_wiki(ctx PfCtx, args []string) (err error) {
	grname := args[0]

	err = ctx.SelectGroup(grname, PERM_GROUP_MEMBER)
	if err != nil {
		return
	}

	/* Module options */
	Group_WikiMod(ctx)

	return Wiki_menu(ctx, args[1:])
}

func group_vcards(ctx PfCtx, args []string) (err error) {
	grname := args[0]

	err = ctx.SelectGroup(grname, PERM_GROUP_MEMBER)
	if err != nil {
		return
	}

	grp := ctx.SelectedGroup()

	vcards, err := grp.GetVcards()
	if err != nil {
		return
	}

	ctx.OutLn(vcards)

	return
}

func group_menu(ctx PfCtx, args []string) (err error) {
	menu := NewPfMenu([]PfMEntry{
		{"add", group_add, 1, 1, []string{"group"}, PERM_SYS_ADMIN, "Add a new group"},
		{"remove", group_remove, 1, 1, []string{"group"}, PERM_SYS_ADMIN, "Remove a group"},
		{"list", group_list, 0, 0, nil, PERM_USER, "List all groups"},
		{"set", group_set, 0, -1, nil, PERM_USER, "Set properties of a group"},
		{"get", group_get, 0, -1, nil, PERM_USER, "Get properties of a group"},
		{"member", group_member, 0, -1, nil, PERM_USER, "Member commands"},
		{"file", group_file, 1, -1, []string{"group"}, PERM_USER, "File"},
		{"wiki", group_wiki, 1, -1, []string{"group"}, PERM_USER, "Wiki"},
		{"vcards", group_vcards, 1, 1, []string{"group"}, PERM_USER, "Vcards"},
	})

	err = ctx.Menu(args, menu)
	return
}<|MERGE_RESOLUTION|>--- conflicted
+++ resolved
@@ -490,15 +490,10 @@
 		return
 	}
 
-<<<<<<< HEAD
-	for _, gru := range groups {
-		if ctx.IsSysAdmin() || gru.CanSee {
-			ctx.OutLn("%s %s", gru.GroupName, gru.GroupDesc)
-		}
-=======
-	for i := range members {
-		ctx.OutLn("%s %s", members[i].GetGroupName(), members[i].GetGroupDesc())
->>>>>>> f5f4c973
+	for _, gru := range members {
+		if ctx.IsSysAdmin() || gru.GetGroupCanSee() {
+			ctx.OutLn("%s %s", gru.GetGroupName(), gru.GetGroupDesc())
+		}
 	}
 
 	return
