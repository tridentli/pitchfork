--- conflicted
+++ resolved
@@ -231,13 +231,9 @@
 
 	grps := make(map[string]string)
 	for _, gru := range grusers {
-<<<<<<< HEAD
-		if cui.IsSysAdmin() || gru.CanSee {
-			grps[gru.GroupName] = gru.GroupDesc
+		if cui.IsSysAdmin() || gru.GetGroupCanSee() {
+			grps[gru.GetGroupName()] = gru.GetGroupDesc()
 		}
-=======
-		grps[gru.GetGroupName()] = gru.GetGroupDesc()
->>>>>>> f5f4c973
 	}
 
 	/* Output the page */
