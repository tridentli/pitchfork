package pitchforkui

import (
	"strconv"
	pf "trident.li/pitchfork/lib"
)

func h_group_add(cui PfUI) {
	cmd := "group add"
	arg := []string{""}

	msg, err := cui.HandleCmd(cmd, arg)

	var errmsg = ""

	if err != nil {
		/* Failed */
		errmsg = err.Error()
	} else {
		group_name, _ := cui.FormValue("group")
		if group_name != "" {
			/* Success */
			cui.SetRedirect("/group/"+group_name+"/settings/", StatusSeeOther)
			return
		}
	}

	/* Output the page */
	type grpnew struct {
		Group  string `label:"Group Name" pfreq:"yes" hint:"The name of the group"`
		Button string `label:"Create" pftype:"submit"`
	}

	type Page struct {
		*PfPage
		Group   grpnew
		Message string
		Error   string
	}

	var grp grpnew
	p := Page{cui.Page_def(), grp, msg, errmsg}
	cui.Page_show("group/new.tmpl", p)
}

func h_group_settings(cui PfUI) {
	grp := cui.SelectedGroup()

	cmd := "group set"
	arg := []string{grp.GetGroupName()}

	msg, err := cui.HandleForm(cmd, arg, grp)

	var errmsg = ""

	if err != nil {
		/* Failed */
		errmsg = err.Error()
	} else {
		/* Success */
	}

	err = grp.Refresh()
	if err != nil {
		errmsg += err.Error()
	}

	/* Output the page */
	type Page struct {
		*PfPage
		Tg      pf.PfGroup
		Message string
		Error   string
	}

	p := Page{cui.Page_def(), grp, msg, errmsg}
	cui.Page_show("group/settings.tmpl", p)
}

func h_group_log(cui PfUI) {
	grp := cui.SelectedGroup()
	h_system_logA(cui, "", grp.GetGroupName())
}

func h_group_members(cui PfUI) {
	path := cui.GetPath()

	if len(path) != 0 && path[0] != "" {
		H_group_member_profile(cui)
		return
	}

	var err error

	total := 0
	offset := 0

	offset_v, err := cui.FormValue("offset")
	if err == nil && offset_v != "" {
		offset, _ = strconv.Atoi(offset_v)
	}

	search, err := cui.FormValue("search")
	if err != nil {
		search = ""
	}

	grp := cui.SelectedGroup()

	total, err = grp.GetMembersTot(search)
	if err != nil {
		cui.Err("error: " + err.Error())
		return
	}

	members, err := grp.GetMembers(search, cui.TheUser().GetUserName(), offset, 10, false, cui.IAmGroupAdmin(), false)
	if err != nil {
		cui.Err(err.Error())
		return
	}

	/* Output the page */
	type Page struct {
		*PfPage
		Group       pf.PfGroup
		Members     []pf.PfGroupMember
		PagerOffset int
		PagerTotal  int
		Search      string
		IsAdmin     bool
	}

	isadmin := cui.IAmGroupAdmin()

	p := Page{cui.Page_def(), grp, members, offset, total, search, isadmin}
	cui.Page_show("group/members.tmpl", p)
}

func h_group_languages(cui PfUI) {
	H_error(cui, StatusNotImplemented)
}

func h_group_cmd(cui PfUI) {
	grp := cui.SelectedGroup()

	username, err := cui.FormValue("user")
	if err != nil {
		cui.Errf("Missing parameter user: %s", err.Error())
		return
	}

	groupname, err := cui.FormValue("group")
	if err != nil {
		cui.Errf("Missing parameter group: %s", err.Error())
		return
	}

	if grp.GetGroupName() != groupname {
		cui.Errf("Mismatching group %q vs %q", grp.GetGroupName(), groupname)
		return
	}

	cmd, err := cui.FormValue("cmd")
	if err != nil {
		cui.Errf("Missing parameter cmd: %s", err.Error())
		return
	}

	err = cui.SelectUser(username, PERM_GROUP_ADMIN)
	if err != nil {
		cui.Errf("Could not select user %q: %s", username, err.Error())
		return
	}

	user := cui.SelectedUser()

	switch cmd {
	case "block":
	case "unblock":
	case "promote":
	case "demote":
	default:
		cui.Errf("Unknown Group command: %q", cmd)
		return
	}

	cmd = "group member " + cmd

	/* The arguments */
	arg := []string{grp.GetGroupName(), user.GetUserName()}

	_, err = cui.HandleCmd(cmd, arg)
	if err != nil {
		cui.Err(err.Error())
		return
	}

	cui.SetRedirect("/group/"+grp.GetGroupName()+"/members/", StatusSeeOther)
	return
}

func h_group_index(cui PfUI) {

	/* Output the page */
	type Page struct {
		*PfPage
		GroupName string
		GroupDesc string
	}

	grp := cui.SelectedGroup()

	p := Page{cui.Page_def(), grp.GetGroupName(), grp.GetGroupDesc()}
	cui.Page_show("group/index.tmpl", p)
}

func h_group_list(cui PfUI) {
	grp := cui.NewGroup()
	var grusers []pf.PfGroupUser
	var err error

	if !cui.IsSysAdmin() {
		grusers, err = grp.GetGroups(cui, cui.TheUser().GetUserName())
	} else {
		grusers, err = grp.GetGroupsAll()
	}

	if err != nil {
		return
	}

	grps := make(map[string]string)
	for _, gru := range grusers {
		grps[gru.GroupName] = gru.GroupDesc
	}

	/* Output the page */
	type Page struct {
		*PfPage
		Groups map[string]string
	}

	menu := NewPfUIMenu([]PfUIMentry{
		{"add", "Add Group", PERM_GROUP_ADMIN, h_group_add, nil},
	})

	cui.SetPageMenu(&menu)

	p := Page{cui.Page_def(), grps}
	cui.Page_show("group/list.tmpl", p)
}

func H_group_member_profile(cui PfUI) {
	path := cui.GetPath()

	/* Select the user */
	err := cui.SelectUser(path[0], PERM_USER_VIEW)
	if err != nil {
		cui.Err("User: " + err.Error())
		H_NoAccess(cui)
		return
	}

	h_user(cui)
	return
}

func h_group_pgp_keys(cui PfUI) {
	grp := cui.SelectedGroup()

	keys, err := grp.GetKeys(cui)
	if err != nil {
		/* Temp redirect to unknown */
		H_error(cui, StatusNotFound)
		return
	}

	fname := grp.GetGroupName() + ".asc"

	cui.SetContentType("application/pgp-keys")
	cui.SetFileName(fname)
	cui.SetExpires(60)
	cui.SetRaw(keys)
}

func h_group_contacts_vcard(cui PfUI) {
	grp := cui.SelectedGroup()

	vcard, err := grp.GetVcards()
	if err != nil {
		H_errmsg(cui, err)
		return
	}

	fname := grp.GetGroupName() + ".vcf"

	cui.SetContentType("text/vcard")
	cui.SetFileName(fname)
	cui.SetExpires(60)
	cui.SetRaw([]byte(vcard))
	return
}

func h_group_contacts(cui PfUI) {
	fmt := cui.GetArg("format")

	if fmt == "vcard" {
		h_group_contacts_vcard(cui)
		return
	}

	grp := cui.SelectedGroup()

	members, err := grp.GetMembers("", "", 0, 0, false, false)
	if err != nil {
		H_errmsg(cui, err)
		return
	}

	/* Output the page */
	type Page struct {
		*PfPage
		Members []pf.PfGroupMember
	}

	p := Page{cui.Page_def(), members}
	cui.Page_show("group/contacts.tmpl", p)
}

func h_group_file(cui PfUI) {
	/* Module options */
	pf.Group_FileMod(cui)

	/* Call the module */
	H_file(cui)
}

func h_group_wiki(cui PfUI) {
	/* Module options */
	pf.Group_WikiMod(cui)

	/* Call the module */
	H_wiki(cui)
}

func h_group(cui PfUI) {
	path := cui.GetPath()

	if len(path) == 0 || path[0] == "" {
		cui.SetPageMenu(nil)
		h_group_list(cui)
		return
	}

	/* New group creation */
	if path[0] == "add" && cui.IsSysAdmin() {
		cui.AddCrumb(path[0], "Add Group", "Add Group")
		cui.SetPageMenu(nil)
		h_group_add(cui)
		return
	}

	/* Check member access to group */
	err := cui.SelectGroup(cui.GetPath()[0], PERM_GROUP_MEMBER)
	if err != nil {
		cui.Err("Group: " + err.Error())
		H_NoAccess(cui)
		return
	}

	grp := cui.SelectedGroup()

	cui.AddCrumb(path[0], grp.GetGroupName(), grp.GetGroupDesc())

	cui.SetPath(path[1:])

	/* /group/<grp>/{path} */
	menu := NewPfUIMenu([]PfUIMentry{
		{"", "", PERM_GROUP_MEMBER, h_group_index, nil},
		{"settings", "Settings", PERM_GROUP_ADMIN, h_group_settings, nil},
		{"members", "Members", PERM_GROUP_MEMBER, h_group_members, nil},
		{"pgp_keys", "PGP Keys", PERM_GROUP_MEMBER, h_group_pgp_keys, nil},
		{"ml", "Mailing List", PERM_GROUP_MEMBER, h_ml, nil},
		{"wiki", "Wiki", PERM_GROUP_WIKI, h_group_wiki, nil},
		{"log", "Audit Log", PERM_GROUP_ADMIN, h_group_log, nil},
		{"file", "Files", PERM_GROUP_FILE, h_group_file, nil},
<<<<<<< HEAD
		{"contacts", "Contacts", PERM_GROUP_MEMBER, h_group_contacts, nil},

		/* Hidden options (actions) */
		{"approve", "Approve Member", PERM_GROUP_ADMIN | PERM_HIDDEN | PERM_NOCRUMB, h_group_member_approve, nil},
		{"unblock", "Unblock Member", PERM_GROUP_ADMIN | PERM_HIDDEN | PERM_NOCRUMB, h_group_member_unblock, nil},
		{"block", "Block Member", PERM_GROUP_ADMIN | PERM_HIDDEN | PERM_NOCRUMB, h_group_member_block, nil},
		{"demote", "Demote To Admin", PERM_GROUP_ADMIN | PERM_HIDDEN | PERM_NOCRUMB, h_group_member_demote, nil},
		{"promote", "Promote To Admin", PERM_GROUP_ADMIN | PERM_HIDDEN | PERM_NOCRUMB, h_group_member_promote, nil},
=======
		{"cmd", "Commands", PERM_GROUP_ADMIN | PERM_HIDDEN | PERM_NOCRUMB, h_group_cmd, nil},
>>>>>>> 64240221
		// TODO: {"calendar", "Calendar", PERM_GROUP_CALENDAR, h_calendar},
	})

	cui.UIMenu(menu)
}<|MERGE_RESOLUTION|>--- conflicted
+++ resolved
@@ -384,18 +384,8 @@
 		{"wiki", "Wiki", PERM_GROUP_WIKI, h_group_wiki, nil},
 		{"log", "Audit Log", PERM_GROUP_ADMIN, h_group_log, nil},
 		{"file", "Files", PERM_GROUP_FILE, h_group_file, nil},
-<<<<<<< HEAD
 		{"contacts", "Contacts", PERM_GROUP_MEMBER, h_group_contacts, nil},
-
-		/* Hidden options (actions) */
-		{"approve", "Approve Member", PERM_GROUP_ADMIN | PERM_HIDDEN | PERM_NOCRUMB, h_group_member_approve, nil},
-		{"unblock", "Unblock Member", PERM_GROUP_ADMIN | PERM_HIDDEN | PERM_NOCRUMB, h_group_member_unblock, nil},
-		{"block", "Block Member", PERM_GROUP_ADMIN | PERM_HIDDEN | PERM_NOCRUMB, h_group_member_block, nil},
-		{"demote", "Demote To Admin", PERM_GROUP_ADMIN | PERM_HIDDEN | PERM_NOCRUMB, h_group_member_demote, nil},
-		{"promote", "Promote To Admin", PERM_GROUP_ADMIN | PERM_HIDDEN | PERM_NOCRUMB, h_group_member_promote, nil},
-=======
 		{"cmd", "Commands", PERM_GROUP_ADMIN | PERM_HIDDEN | PERM_NOCRUMB, h_group_cmd, nil},
->>>>>>> 64240221
 		// TODO: {"calendar", "Calendar", PERM_GROUP_CALENDAR, h_calendar},
 	})
 
