--- conflicted
+++ resolved
@@ -1454,11 +1454,7 @@
 		var e error
 
 		/* Don't bother fetching a couple of types */
-<<<<<<< HEAD
-		if ftype == "ignore" || ftype == "button" || ftype == "note" || ftype == "header" {
-=======
 		if ftype == "ignore" || ftype == "button" || ftype == "note" || ftype == "widenote" {
->>>>>>> d99a23ad
 			continue
 		}
 
